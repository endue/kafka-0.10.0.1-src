--- conflicted
+++ resolved
@@ -226,12 +226,8 @@
      * 确保group是可用的
      */
     public void ensureActiveGroup() {
-<<<<<<< HEAD
-        // 是否需要重新加入组
-=======
         // 是否需要重写加入组
         // 当consumer首次启动或者加入组失败、或离开当前组等等情况下该方法返回true
->>>>>>> a7e12575
         if (!needRejoin())
             return;
 
